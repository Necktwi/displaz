--- conflicted
+++ resolved
@@ -316,20 +316,14 @@
     // Draw meshes and lines
     if (!m_incrementalDraw)
     {
-<<<<<<< HEAD
-        drawMeshes(transState, geoms, sel);
+        drawMeshes(transState, geoms);
 
         // Generic draw for any other geometry
         // (TODO: make all geometries use this interface, or something similar)
         // FIXME - Do generic quality scaling
         const double quality = 1;
-        // FIXME - Put draw offset into transform systematically
-        TransformState trans2 = transState.translate(-m_drawOffset);
-        for (int i = 0; i < sel.size(); ++i)
-            geoms[sel[i].row()]->draw(trans2, quality);
-=======
-        drawMeshes(transState, geoms);
->>>>>>> 6d6ed3c8
+        for (size_t i = 0; i < geoms.size(); ++i)
+            geoms[i]->draw(transState, quality);
     }
 
     // Aim for 40ms frame time - an ok tradeoff for desktop usage
@@ -615,12 +609,8 @@
     if (m_geometries->get().empty())
         return pos;
     // Ray out from the camera to the given point
-<<<<<<< HEAD
-    V3d cameraAbsPos = qt2exr(m_camera.position()) + m_drawOffset;
-    V3f viewDir = (pos - cameraAbsPos).normalized();
-=======
-    V3d viewDir = (pos - qt2exr(m_camera.position())).normalized();
->>>>>>> 6d6ed3c8
+    V3d cameraPos = qt2exr(m_camera.position());
+    V3d viewDir = (pos - cameraPos).normalized();
     V3d newPos(0);
     double nearestDist = DBL_MAX;
     // Snap cursor to position of closest point and center on it
@@ -629,7 +619,7 @@
     {
         int geomIdx = sel[i].row();
         double dist = 0;
-        V3d p = m_geometries->get()[geomIdx]->pickVertex(cameraAbsPos, pos, viewDir,
+        V3d p = m_geometries->get()[geomIdx]->pickVertex(cameraPos, pos, viewDir,
                                                          normalScaling, &dist);
         if (dist < nearestDist)
         {
