// Copyright (C) 2012, Chris J. Foster and the other authors and contributors
// All rights reserved.
//
// Redistribution and use in source and binary forms, with or without
// modification, are permitted provided that the following conditions are met:
//
// * Redistributions of source code must retain the above copyright notice,
//   this list of conditions and the following disclaimer.
// * Redistributions in binary form must reproduce the above copyright notice,
//   this list of conditions and the following disclaimer in the documentation
//   and/or other materials provided with the distribution.
// * Neither the name of the software's owners nor the names of its
//   contributors may be used to endorse or promote products derived from this
//   software without specific prior written permission.
//
// THIS SOFTWARE IS PROVIDED BY THE COPYRIGHT HOLDERS AND CONTRIBUTORS "AS IS"
// AND ANY EXPRESS OR IMPLIED WARRANTIES, INCLUDING, BUT NOT LIMITED TO, THE
// IMPLIED WARRANTIES OF MERCHANTABILITY AND FITNESS FOR A PARTICULAR PURPOSE
// ARE DISCLAIMED. IN NO EVENT SHALL THE COPYRIGHT HOLDER OR CONTRIBUTORS BE
// LIABLE FOR ANY DIRECT, INDIRECT, INCIDENTAL, SPECIAL, EXEMPLARY, OR
// CONSEQUENTIAL DAMAGES (INCLUDING, BUT NOT LIMITED TO, PROCUREMENT OF
// SUBSTITUTE GOODS OR SERVICES; LOSS OF USE, DATA, OR PROFITS; OR BUSINESS
// INTERRUPTION) HOWEVER CAUSED AND ON ANY THEORY OF LIABILITY, WHETHER IN
// CONTRACT, STRICT LIABILITY, OR TORT (INCLUDING NEGLIGENCE OR OTHERWISE)
// ARISING IN ANY WAY OUT OF THE USE OF THIS SOFTWARE, EVEN IF ADVISED OF THE
// POSSIBILITY OF SUCH DAMAGE.
//
// (This is the BSD 3-clause license)

#ifndef GLUTIL_H_INCLUDED
#define GLUTIL_H_INCLUDED

#include <GL/glew.h>

#include <vector>

#include "util.h"
#include "typespec.h"

//------------------------------------------------------------------------------
/// Utility to handle transformation state
struct TransformState
{
    Imath::V2i viewSize;
    Imath::M44d projMatrix;
    Imath::M44d modelViewMatrix;

<<<<<<< HEAD
    TransformState(Imath::V2i viewSize, const M44f& projMatrix,
                   const M44f& modelViewMatrix)
        : viewSize(viewSize), projMatrix(projMatrix),
        modelViewMatrix(modelViewMatrix) {}
=======
    TransformState(const M44d& projMatrix, const M44d& modelViewMatrix)
        : projMatrix(projMatrix), modelViewMatrix(modelViewMatrix) {}
>>>>>>> 6d6ed3c8

    /// Return position of camera in model space
    V3d cameraPos() const
    {
        return V3d(0)*modelViewMatrix.inverse();
    }

    /// Translate model by given offset
    TransformState translate(const Imath::V3d& offset) const;

    /// Load matrix uniforms onto the currently bound shader program:
    ///
    ///   "projectionMatrix"
    ///   "modelViewMatrix"
    ///   "modelViewProjectionMatrix"
    ///
    void setUniforms(GLuint prog) const;

    /// Load matrices into traditional openGL transform stack
    ///
    /// Should be removed eventually!
    void load() const;
};


//----------------------------------------------------------------------
/// Utilites for drawing simple primitives
void drawBoundingBox(const TransformState& transState,
                     const Imath::Box3f& bbox, const Imath::C3f& col);
void drawBoundingBox(const TransformState& transState,
                     const Imath::Box3d& bbox, const Imath::C3f& col);

/// Draw a sphere using the given shader.  May be semitransparent.
///
/// The sphere is drawn using a polygonal approximation generated from the
/// usual spherical coordintes parameterization.  In order for transparency to
/// work correctly, the parameterization is evaluated in camera space, which
/// means the model view matrix must be a rigid body transformation.
///
/// transState - current transformations (modelview must be rigid body trans!)
/// centre - sphere centre
/// radius - sphere radius
/// shaderProgram - Compiled OpenGL shader program id
/// color - color for sphere.  May be semitransparent
/// nphi,ntheta - number of steps in spherical coordinate parameterization
void drawSphere(const TransformState& transState,
                const Imath::V3d& centre, double radius,
                GLuint shaderProgram, const Imath::C4f& color,
                int nphi = 50, int ntheta = 10);

//----------------------------------------------------------------------
// Utilities for OpenEXR / OpenGL interoperability.
//
// Technically we could use the stuff from ImathGL instead here, but it has
// portability problems for OSX due to how it includes gl.h (this is an
// libilmbase bug, at least up until 1.0.2)
inline void glTranslate(const Imath::V3f& v)
{
    glTranslatef(v.x, v.y, v.z);
}

inline void glVertex(const Imath::V3f& v)
{
    glVertex3f(v.x, v.y, v.z);
}

inline void glVertex(const Imath::V2f& v)
{
    glVertex2f(v.x, v.y);
}

inline void glColor(const Imath::C3f& c)
{
    glColor3f(c.x, c.y, c.z);
}

inline void glLoadMatrix(const Imath::M44f& m)
{
    glLoadMatrixf((GLfloat*)m[0]);
}


//------------------------------------------------------------------------------
// Shader utilities

/// Metadata for an OpenGL shader input attribute
///
/// A compiled shader can be queried for metadata about shader attributes.
/// This allows us to do various things, such as set sensible default values
/// when points don't have a desired attribute.
struct ShaderAttribute
{
    std::string name; /// Name of attribute
    int type;     /// Attribute type as returned by glGetActiveAttrib()
    int count;    /// Number of elements in array
    int rows;     /// Number of rows for vectors/matrices
    int cols;     /// Number of columns for matrices (1 otherwise)
    int location; /// Location for use with glVertexAttribPointer
    TypeSpec::Type baseType; /// Associated displaz base type
};


/// Get list of all active attributes on the given shader program
std::vector<ShaderAttribute> activeShaderAttributes(GLuint prog);


/// Debug: print full list of active shader attributes for the given shader program
void printActiveShaderAttributes(GLuint prog);


const ShaderAttribute* findAttr(const std::string& name,
                                const std::vector<ShaderAttribute>& attrs);


#endif // GLUTIL_H_INCLUDED<|MERGE_RESOLUTION|>--- conflicted
+++ resolved
@@ -45,15 +45,11 @@
     Imath::M44d projMatrix;
     Imath::M44d modelViewMatrix;
 
-<<<<<<< HEAD
-    TransformState(Imath::V2i viewSize, const M44f& projMatrix,
-                   const M44f& modelViewMatrix)
+    TransformState(const Imath::V2i& viewSize, const M44d& projMatrix,
+                   const M44d& modelViewMatrix)
         : viewSize(viewSize), projMatrix(projMatrix),
-        modelViewMatrix(modelViewMatrix) {}
-=======
-    TransformState(const M44d& projMatrix, const M44d& modelViewMatrix)
-        : projMatrix(projMatrix), modelViewMatrix(modelViewMatrix) {}
->>>>>>> 6d6ed3c8
+        modelViewMatrix(modelViewMatrix)
+    { }
 
     /// Return position of camera in model space
     V3d cameraPos() const
