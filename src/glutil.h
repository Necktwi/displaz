--- conflicted
+++ resolved
@@ -41,10 +41,7 @@
 /// Utility to handle transformation state
 struct TransformState
 {
-<<<<<<< HEAD
     Imath::V2i viewSize;
-=======
->>>>>>> 4b48b03c
     Imath::M44d projMatrix;
     Imath::M44d modelViewMatrix;
 
